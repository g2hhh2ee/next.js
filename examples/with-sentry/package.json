{
  "name": "with-sentry",
  "version": "1.0.0",
  "scripts": {
    "dev": "node server.js",
    "build": "next build",
    "start": "NODE_ENV=production node server.js"
  },
  "dependencies": {
<<<<<<< HEAD
    "@sentry/browser": "^4.3.4",
    "@sentry/node": "^4.3.4",
    "@zeit/next-source-maps": "0.0.4-canary.0",
    "cookie-parser": "^1.4.3",
    "express": "^4.16.4",
    "js-cookie": "^2.2.0",
    "next": "7.0.2",
    "react": "^16.5.2",
    "react-dom": "^16.5.2",
    "uuid": "^3.3.2"
=======
    "next": "latest",
    "@sentry/browser": "^4.0.4",
    "react": "^16.7.0",
    "react-dom": "^16.7.0"
>>>>>>> 100b7339
  },
  "license": "ISC"
}<|MERGE_RESOLUTION|>--- conflicted
+++ resolved
@@ -2,28 +2,15 @@
   "name": "with-sentry",
   "version": "1.0.0",
   "scripts": {
-    "dev": "node server.js",
+    "dev": "next",
     "build": "next build",
-    "start": "NODE_ENV=production node server.js"
+    "start": "next start"
   },
   "dependencies": {
-<<<<<<< HEAD
-    "@sentry/browser": "^4.3.4",
-    "@sentry/node": "^4.3.4",
-    "@zeit/next-source-maps": "0.0.4-canary.0",
-    "cookie-parser": "^1.4.3",
-    "express": "^4.16.4",
-    "js-cookie": "^2.2.0",
-    "next": "7.0.2",
-    "react": "^16.5.2",
-    "react-dom": "^16.5.2",
-    "uuid": "^3.3.2"
-=======
     "next": "latest",
     "@sentry/browser": "^4.0.4",
     "react": "^16.7.0",
     "react-dom": "^16.7.0"
->>>>>>> 100b7339
   },
   "license": "ISC"
 }